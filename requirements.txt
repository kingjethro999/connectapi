--- conflicted
+++ resolved
@@ -2,16 +2,10 @@
 uvicorn
 pydantic
 python-jose
-<<<<<<< HEAD
 passlib[bcrypt]
 cloudinary
 python-dotenv
 starlette
 requests
-# The following are part of the Python standard library and do not need to be installed:
-# json, os, random, datetime, smtplib, email
-=======
-passlib[bcrypt] 
-cloudinary 
-python-dotenv
->>>>>>> 8426dcfd
+python-multipart
+pymongo[srv]